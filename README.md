# CypherCat

Here are tools and software you can use to replicate our work.

## Research

We are focusing on two different areas of research, aiming to contribute to the CleverHans repository. These areas are:
- *Model inversion* attack is the process of either the model parameters or the data used to train the data.
- *Model Fooling/Evasion* attacks are related to tricking a model into performing considerably worse on basic examples

The below is created by our visualization software. The actual PDF has links to the arxiv papers. For inverting neural networks, the following wording is of relevance:
[![Model Inversion](Visualizations/Example-Invert.png)](Visualizations/inversion-table.gv.pdf)
For fooling neural networks, this is the following papers and relevant work:
[![Model Fooling](Visualizations/Example-Fooling.png)](Visualizations/fooling-table.gv.pdf)

## Environment and Software

<<<<<<< HEAD
### Setup 
```console
$ pip install -r requirements.txt
```

### Structure
[src_code/models.py](src_code/models.py): Pytorch model classes.    

[src_code/train.py](src_code/train.py): Generic training method for a classifier. Also contains training method for ML-Leaks attack[1].   

[src_code/metrics.py](src_code/metrics.py): Functions to calculate classifier accuracy and membership inference accuracy.   

[baselines/](baselines/): Various Jupyter notebooks containing baselines for popular datasets.   

[ml_leaks/](ml_leaks/): Implementations of adversary 1 and 3 from ML-Leaks[1]. 


=======
>>>>>>> 0586c895
### Visualization

We are using [GraphViz](https://www.graphviz.org/) for our research in order to get a handle on the papers in the space, as well as describe our research. You can view some of that here. To install visualization tools via Mac, use:

```
brew install graphviz
pip install graphviz
<<<<<<< HEAD
```

## References 
1. Salem, Ahmed, et al. "ML-Leaks: Model and Data Independent Membership Inference Attacks and Defenses on Machine Learning Models." arXiv preprint arXiv:1806.01246 (2018). [Link](https://arxiv.org/abs/1806.01246)  
=======
```
>>>>>>> 0586c895
<|MERGE_RESOLUTION|>--- conflicted
+++ resolved
@@ -15,7 +15,6 @@
 
 ## Environment and Software
 
-<<<<<<< HEAD
 ### Setup 
 ```console
 $ pip install -r requirements.txt
@@ -32,9 +31,6 @@
 
 [ml_leaks/](ml_leaks/): Implementations of adversary 1 and 3 from ML-Leaks[1]. 
 
-
-=======
->>>>>>> 0586c895
 ### Visualization
 
 We are using [GraphViz](https://www.graphviz.org/) for our research in order to get a handle on the papers in the space, as well as describe our research. You can view some of that here. To install visualization tools via Mac, use:
@@ -42,11 +38,7 @@
 ```
 brew install graphviz
 pip install graphviz
-<<<<<<< HEAD
 ```
 
 ## References 
 1. Salem, Ahmed, et al. "ML-Leaks: Model and Data Independent Membership Inference Attacks and Defenses on Machine Learning Models." arXiv preprint arXiv:1806.01246 (2018). [Link](https://arxiv.org/abs/1806.01246)  
-=======
-```
->>>>>>> 0586c895
