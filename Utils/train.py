--- conflicted
+++ resolved
@@ -51,17 +51,11 @@
     in_predicts=[]
     out_predicts=[]
     losses = []
-<<<<<<< HEAD
     
     if type(shadow) is not Pipeline:
         shadow_net=shadow
         shadow_net.eval()
-            
-=======
 
-    shadow_net.eval()
-    attack_net.train()
->>>>>>> 71a01e25
     for epoch in range(n_epochs):
        
         total = 0
@@ -121,50 +115,33 @@
 
 
             train_predictions = torch.squeeze(attack_net(train_top_k))
-<<<<<<< HEAD
+
             loss_train = criterion(train_predictions, train_lbl)
             
             if type(shadow) is not Pipeline:
                 loss_train.backward()
                 optimizer.step()
-=======
-            #loss_train = criterion(train_predictions, train_lbl)
-            #loss_train.backward()
-            #optimizer.step()
-
-
->>>>>>> 71a01e25
 
             #optimizer.zero_grad()
 
             out_predictions = torch.squeeze(attack_net(out_top_k))
-<<<<<<< HEAD
+
             loss_out = criterion(out_predictions, out_lbl)
             
             if type(shadow) is not Pipeline:
                 loss_out.backward()
                 optimizer.step()
-=======
-            #loss_out = criterion(out_predictions, out_lbl)
-            #loss_out.backward()
-            #optimizer.step()
->>>>>>> 71a01e25
+
 
             #print("train_predictions = ",train_predictions)
             #print("out_predictions = ",out_predictions)
 
-
-<<<<<<< HEAD
             loss = (loss_train + loss_out) / 2
             
             if type(shadow) is Pipeline:
                 loss.backward()
                 optimizer.step()
-            '''
-=======
-            #loss = (loss_train + loss_out) / 2
             
->>>>>>> 71a01e25
             loss_train = criterion(train_predictions, train_lbl)
             loss_out = criterion(out_predictions, out_lbl)
             loss = (loss_train + loss_out) / 2
