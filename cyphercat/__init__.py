# __init__.py

from .__version__ import __version__

from .utils import *
from .train import *
from .models import *
from .metrics import *
from .attacks import *
from .datadefs import *
from .defenses import *
from .load_data import *
<<<<<<< HEAD
from .definitions import *
from .datadefs.libri_dataset import *
from .datadefs.voices_dataset import *
=======
from .definitions import *
>>>>>>> a3e55b03
<|MERGE_RESOLUTION|>--- conflicted
+++ resolved
@@ -10,10 +10,6 @@
 from .datadefs import *
 from .defenses import *
 from .load_data import *
-<<<<<<< HEAD
 from .definitions import *
 from .datadefs.libri_dataset import *
-from .datadefs.voices_dataset import *
-=======
-from .definitions import *
->>>>>>> a3e55b03
+from .datadefs.voices_dataset import *